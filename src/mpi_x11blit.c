/*
 * mpi_x11blit -- Renders raw RGB data supplied by peers in parallel
 * Copyright (c) 2021 Ángel Pérez <angel@ttm.sh>
 *
 * This program is free software: you can redistribute it and/or modify
 * it under the terms of the GNU General Public License as published by
 * the Free Software Foundation, version 2.
 *
 * This program is distributed in the hope that it will be useful, but
 * WITHOUT ANY WARRANTY; without even the implied warranty of
 * MERCHANTABILITY or FITNESS FOR A PARTICULAR PURPOSE. See the GNU
 * General Public License for more details.
 *
 * You should have received a copy of the GNU General Public License
 * along with this program. If not, see <http://www.gnu.org/licenses/>.
 */

#include <errno.h>
#include <limits.h>
#include <mpi.h>
#include <stdint.h>
#include <stdio.h>
#include <stdlib.h>

#ifdef _WIN32
#include <Windows.h>
#else
#include <X11/Xlib.h>
#include <unistd.h>
#endif

#define PROGNAME "mpi_x11blit"

#define BITMAP_WIDTH 400
#define BITMAP_HEIGHT 400
#define BITMAP_BPP 3
#define BITMAP_STRIDE (BITMAP_BPP * BITMAP_WIDTH)

#ifndef min
/* Already defined by <Windows.h> */
#define min(a, b)                                                             \
    __extension__({                                                           \
        __typeof(a) _a = a;                                                   \
        __typeof(b) _b = b;                                                   \
        _a < _b ? _a : _b;                                                    \
    })
#endif

#ifndef RGB
/* Already defined by Windows.h */
#define RGB(r, g, b) (((r & 0xff) << 16) | ((g & 0xff) << 8) | (b & 0xff))
#endif

#define MPI_Check(v)                                                          \
    {                                                                         \
        int _v = v;                                                           \
        if (_v != MPI_SUCCESS)                                                \
            handle_error(_v, #v);                                             \
    }
#define MPI_Check_close(f, v)                                                 \
    {                                                                         \
        int _v = v;                                                           \
        if (_v != MPI_SUCCESS) {                                              \
            MPI_File_close(f);                                                \
            handle_error(_v, #v);                                             \
        }                                                                     \
    }
#define _logf(d, f, ...)                                                      \
    {                                                                         \
        fprintf(d, PROGNAME "(%c%d): " f "\n", g_is_renderer ? 'r' : 'w',     \
            g_rank, ##__VA_ARGS__);                                           \
        fflush(d);                                                            \
    }

#define logf(f, ...) _logf(stdout, f, ##__VA_ARGS__)
#define errf(f, ...) _logf(stderr, f, ##__VA_ARGS__)

struct rgb_point {
    uint16_t x, y;
    uint8_t r, g, b;
};

static int g_rank = -1, g_size = -1, g_is_renderer = 0;

/* Generic MPI error handler.
 * This function gets called from within the MPI_Check() macro in case a MPI
 * call does not succeed. Do not attempt to call this handler manually.
 * This function does not return.
 * @mpi_error: MPI status code
 * @expr: Failing expression
 */
static void handle_error(int mpi_error, const char *expr)
{
    char msg_buf[BUFSIZ];
    int msg_len = -1;

    if (MPI_Error_string(mpi_error, msg_buf, &msg_len) != MPI_SUCCESS
        && msg_len > 0) {
        fprintf(stderr, PROGNAME "(%d): MPI error %d (`%s')\n", g_rank,
            mpi_error, expr);
    } else {
        fprintf(stderr, PROGNAME "(%d): MPI error %d (`%s'): %s\n", g_rank,
            mpi_error, expr, msg_buf);
    }

    MPI_Abort(MPI_COMM_WORLD, EXIT_FAILURE);
    MPI_Finalize();
    _exit(EXIT_FAILURE);
}

/* Waits for incoming data from other peers in the network and renders the
 * received pixels to an X11 window.
 * @child_comm: Communicator that spawned the worker processes
 */
static void perform_rendering(MPI_Comm *child_comm)
{
#ifdef _WIN32
    HINSTANCE hInstance = GetModuleHandle(NULL);

    /* Register window class. */
    LPCSTR szClassName = PROGNAME;
    WNDCLASSEX WndClassEx;
    WndClassEx.cbSize = sizeof(WNDCLASSEX);
    WndClassEx.style = 0;
    WndClassEx.lpfnWndProc = DefWindowProc;
    WndClassEx.cbClsExtra = 0;
    WndClassEx.cbWndExtra = 0;
    WndClassEx.hInstance = hInstance;
    WndClassEx.hIcon = LoadIcon(NULL, IDI_APPLICATION);
    WndClassEx.hCursor = LoadCursor(NULL, IDC_ARROW);
    WndClassEx.hbrBackground = (HBRUSH)(COLOR_WINDOW + 1);
    WndClassEx.lpszMenuName = NULL;
    WndClassEx.lpszClassName = szClassName;
    WndClassEx.hIconSm = LoadIcon(NULL, IDI_APPLICATION);

    if (!RegisterClassEx(&WndClassEx)) {
        errf("window registration failed (%08x)", GetLastError());
        MPI_Abort(MPI_COMM_WORLD, EXIT_FAILURE);
        MPI_Finalize();
        _exit(EXIT_FAILURE);
        return 0;
    }

    /* Create window. */
    HWND hWnd = CreateWindowEx(WS_EX_CLIENTEDGE, szClassName, PROGNAME,
        WS_OVERLAPPEDWINDOW, CW_USEDEFAULT, CW_USEDEFAULT, BITMAP_WIDTH,
        BITMAP_HEIGHT, NULL, NULL, hInstance, NULL);
    if (!hWnd) {
        errf("window creation failed (%08x)", GetLastError());
        MPI_Abort(MPI_COMM_WORLD, EXIT_FAILURE);
        MPI_Finalize();
        _exit(EXIT_FAILURE);
    }

    ShowWindow(hWnd, SW_SHOW);
    UpdateWindow(hWnd);

    /* Draw bitmap. */
    HDC hDC = GetDC(hWnd);

    for (size_t i = 0; i < BITMAP_WIDTH * BITMAP_HEIGHT; i++) {
        /* Receive RGB triplets. */
        struct rgb_point point;
        MPI_Recv(&point, sizeof(point), MPI_UNSIGNED_CHAR, MPI_ANY_SOURCE,
            MPI_ANY_TAG, *child_comm, MPI_STATUS_IGNORE);
        SetPixel(hDC, point.x, point.y, RGB(point.r, point.g, point.b));
    }

    ReleaseDC(hWnd, hDC);
    DeleteDC(hDC);

    /* Window event loop. */
    MSG Msg;
    while (GetMessage(&Msg, NULL, 0, 0) > 0) {
        TranslateMessage(&Msg);
        DispatchMessage(&Msg);
    }
#else
    /* Open display. */
    const char *display_name = getenv("DISPLAY");
    Display *display = XOpenDisplay(display_name);
    if (!display) {
        errf("could not open display: %s", display_name);
        MPI_Abort(MPI_COMM_WORLD, EXIT_FAILURE);
        MPI_Finalize();
        _exit(EXIT_FAILURE);
    }

    /* Create window. */
    int screen_num = DefaultScreen(display);
    Window window = XCreateSimpleWindow(display, DefaultRootWindow(display), 0,
        0, BITMAP_WIDTH, BITMAP_HEIGHT, 0, BlackPixel(display, screen_num),
        BlackPixel(display, screen_num));
    GC ctx = XCreateGC(display, window, 0, NULL);
    XSelectInput(display, window, 0);
    XMapWindow(display, window);
    XFlush(display);

    /* Receive RGB triplets. */
    struct rgb_point point;
    for (size_t i = 0; i < BITMAP_WIDTH * BITMAP_HEIGHT; i++) {
        MPI_Recv(&point, sizeof(point), MPI_UNSIGNED_CHAR, MPI_ANY_SOURCE,
            MPI_ANY_TAG, *child_comm, MPI_STATUS_IGNORE);
        XSetForeground(display, ctx, RGB(point.r, point.g, point.b));
        XDrawPoint(display, window, ctx, point.x, point.y);
        XFlush(display);
    }

    XEvent event;
    do {
        XNextEvent(display, &event);
    } while (event.type != ClientMessage);
    XDestroyWindow(display, window);
    XCloseDisplay(display);
#endif
}

static void filter_grayscale(struct rgb_point* dest)
{
    uint8_t avg = (uint8_t)((dest->r + dest->g + dest->b) / 3);
    dest->r = dest->g = dest->b = avg;
}

static void filter_invert(struct rgb_point* dest)
{
    dest->r = 0xff - dest->r;
    dest->g = 0xff - dest->g;
    dest->b = 0xff - dest->b;
}

static void filter_lighten(struct rgb_point *dest)
{
    float tint_factor = 0.25;
    dest->r = dest->r + (0xff - dest->r) * tint_factor;
    dest->g = dest->g + (0xff - dest->g) * tint_factor;
    dest->b = dest->b + (0xff - dest->b) * tint_factor;
}

static void filter_darken(struct rgb_point *dest)
{
    float shade_factor = 0.25;
    dest->r = dest->r * (1.0 - shade_factor);
    dest->g = dest->g * (1.0 - shade_factor);
    dest->b = dest->b * (1.0 - shade_factor);
}

/* Reads raw RGB data from the supplied input file and sends them out so the
 * renderer process can blit those pixels.
 * @input_path: Path to the file containing the data
 * @filters: Filter string
 */
static void read_data(const char *input_path, const char *filters)
{
    /* Open input file. */
    MPI_File input_file;
    logf("opening file `%s' for reading", input_path);
    MPI_Check(MPI_File_open(MPI_COMM_WORLD, input_path, MPI_MODE_RDONLY,
        MPI_INFO_NULL, &input_file));

    /* Calculate chunk length for each peer. */
    MPI_Offset input_len;
    MPI_Check_close(&input_file, MPI_File_get_size(input_file, &input_len));
    if (input_len % BITMAP_STRIDE) {
        errf("invalid input length. Expected a multiple of %d but got %lld.",
            BITMAP_STRIDE, input_len);
        MPI_File_close(&input_file);
        MPI_Abort(MPI_COMM_WORLD, EXIT_FAILURE);
        MPI_Finalize();
        _exit(EXIT_FAILURE);
    }

    MPI_Offset chunk_len = input_len / g_size,
               chunk_start = chunk_len * g_rank,
               chunk_end = min(input_len, chunk_start + chunk_len) - 1;
    chunk_len = chunk_end - chunk_start + 1;
    logf("%lld bytes: [%lld, %lld]", chunk_len, chunk_start, chunk_end);

    /* Allocate buffer for reading chunk. */
    uint8_t *buf = malloc(chunk_len);

    /* Read from file. */
    MPI_Check(MPI_File_read_at_all(input_file, chunk_start, buf, chunk_len,
        MPI_UNSIGNED_CHAR, MPI_STATUS_IGNORE));

    /* Send data to renderer process. */
    MPI_Comm parent_comm;
    MPI_Comm_get_parent(&parent_comm);

    size_t strides = chunk_len / BITMAP_BPP;
    size_t num_filters = filters ? strlen(filters) : 0;
    struct rgb_point point;
    for (size_t off = 0; off < strides; off++) {
        point.x = (chunk_start / BITMAP_BPP + off) % BITMAP_WIDTH;
        point.y = (chunk_start / BITMAP_BPP + off) / BITMAP_WIDTH;

        uint8_t *triplet = buf + (off * BITMAP_BPP);
        point.r = triplet[0];
        point.g = triplet[1];
        point.b = triplet[2];

        /* Apply filters as per the supplied filter string */
        for (size_t i = 0; i < num_filters; i++) {
            switch (filters[i]) {
            case 'g':
                filter_grayscale(&point);
                break;
            case 'i':
                filter_invert(&point);
                break;
            case 'l':
                filter_lighten(&point);
                break;
            case 'd':
                filter_darken(&point);
                break;
            }
        }

        MPI_Check(MPI_Send(
            &point, sizeof(point), MPI_UNSIGNED_CHAR, 0, 0, parent_comm));
    }

    MPI_Check(MPI_File_close(&input_file));
}

/* Parse the number of workers from the command line arguments.
 * Returns -1 on failure, parsed value on success
 * @str: String to be parsed
 */
static int parse_num_workers(char *str)
{
    errno = 0;
    char *endptr;
    long result = strtol(str, &endptr, 10);

    if (endptr == str)
        return -1; /* nothing parsed */

    if ((result == INT_MAX || result == INT_MIN) && errno == ERANGE)
        return -1; /* out of range */
    return (int)result;
}

/* Program entry point.
 * This function returns EXIT_SUCCESS or EXIT_FAILURE if an error occurred
 * during MPI initialization.
 * @argc: Number of arguments
 * @argv: Arguments passed to the program, excluding those of mpicc
 */
int main(int argc, char **argv)
{
    if (argc < 3) {
        printf("usage: " PROGNAME " NUM_WORKERS INPUT_FILE [FILTERS]\n\n");
        return EXIT_SUCCESS;
    }

    if (MPI_Init(&argc, &argv) != MPI_SUCCESS) {
        errf("MPI initialization failed");
        return EXIT_FAILURE;
    }

    MPI_Check(MPI_Comm_rank(MPI_COMM_WORLD, &g_rank));
    MPI_Check(MPI_Comm_size(MPI_COMM_WORLD, &g_size));

    MPI_Comm parent_comm;
    MPI_Check(MPI_Comm_get_parent(&parent_comm));

    if (parent_comm == MPI_COMM_NULL && g_rank == 0) {
        /* I'm the renderer process. */
        g_is_renderer = 1;

        /* Spawn as many worker processes as needed. */
        int num_workers = parse_num_workers(argv[1]);
        if (num_workers < 1) {
            errf("invalid number of workers (%d)", num_workers);
            MPI_Abort(MPI_COMM_WORLD, EXIT_FAILURE);
            MPI_Finalize();
            return EXIT_FAILURE;
        }

        MPI_Comm child_comm;
<<<<<<< HEAD
        char *children_argv[] = { argv[1], argv[2], NULL, NULL };

        if (argc >= 4) {
            /* Add filter string. */
            children_argv[2] = argv[3];
        }

        MPI_Check(MPI_Comm_spawn(argv[0], children_argv, num_workers,
            MPI_INFO_NULL, 0, MPI_COMM_WORLD, &child_comm, MPI_ERRCODES_IGNORE));
=======
        char *children_argv[] = { argv[1], argv[2], NULL };
        MPI_Check(
            MPI_Comm_spawn(argv[0], children_argv, num_workers, MPI_INFO_NULL,
                0, MPI_COMM_WORLD, &child_comm, MPI_ERRCODES_IGNORE));
>>>>>>> ef7d276e

        /* Perform rendering. */
        perform_rendering(&child_comm);
    } else {
       /* Obtain filter string from command line arguments. */
        char *filter = NULL;
        if (argc > 3)
            filter = argv[3];

         /* Perform parallel read. */
        read_data(argv[2], filter);
    }

    MPI_Finalize();
    return EXIT_SUCCESS;
}<|MERGE_RESOLUTION|>--- conflicted
+++ resolved
@@ -379,7 +379,6 @@
         }
 
         MPI_Comm child_comm;
-<<<<<<< HEAD
         char *children_argv[] = { argv[1], argv[2], NULL, NULL };
 
         if (argc >= 4) {
@@ -389,13 +388,7 @@
 
         MPI_Check(MPI_Comm_spawn(argv[0], children_argv, num_workers,
             MPI_INFO_NULL, 0, MPI_COMM_WORLD, &child_comm, MPI_ERRCODES_IGNORE));
-=======
-        char *children_argv[] = { argv[1], argv[2], NULL };
-        MPI_Check(
-            MPI_Comm_spawn(argv[0], children_argv, num_workers, MPI_INFO_NULL,
-                0, MPI_COMM_WORLD, &child_comm, MPI_ERRCODES_IGNORE));
->>>>>>> ef7d276e
-
+        
         /* Perform rendering. */
         perform_rendering(&child_comm);
     } else {
